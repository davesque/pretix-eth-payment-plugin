{% load i18n %}
{% load static %}

<br/><br/>

{% if payment_is_valid %}

  <a id="pretix-eth-qr-anchor" href="{{ erc_681_url }}" class="collapse"></a>

  <p>
    <strong>
      {% blocktrans trimmed %}
      Please send your ticket payment to the address seen below.  This address
      is specific to your order.  <em>DO NOT</em> pay to another address.
      {% endblocktrans %}
    </strong>
  </p>

  {% trans "You have the following options to trigger the payment:" %}
  <p>
    <ul>
      <li>
        {% blocktrans trimmed %}
        Via this <a href="https://eips.ethereum.org/EIPS/eip-681">ERC-681</a>
        QR-Code:
        {% endblocktrans %}
        <div id="pretix-eth-qr-div"></div>
        <script type="text/javascript" src="{% static "pretix_eth/generate_qrcode.js" %}"></script>
      </li>

      <li>
        <a target="blank" rel="noreferrer noopener" href="{{ web3modal_url }}">
          {% trans "Via Web3Modal" %}
        </a>
        ({% trans "allows you to pay with WalletConnect and MetaMask" %}).
      </li>

      <li>
        {% blocktrans trimmed %}
<<<<<<< HEAD
        Manually pay {{ amount_manual }} to {{ wallet_address }}.  Please only
        do this if you know what you are doing.  Otherwise, use the ERC-681 or
        Web3Connect methods.
=======
        Manually pay <strong>exactly</strong> {{ amount_manual }} to {{ wallet_address }}.
        Please only do this if you know what you are doing. Otherwise, use the
        ERC-681 or Web3Modal methods.
>>>>>>> c3891017
        {% endblocktrans %}
      </li>
    </ul>
  </p>

  <p>
    {% blocktrans trimmed %}
    If you already paid, please be patient!  Transactions are currently checked
    just once a day.  Once this happens, you will get an email.  If you want to
    improve this process, submit a PR to this github repository:
    {% endblocktrans %}
    <a href="https://github.com/esPass/pretix-eth-payment-plugin">
      https://github.com/esPass/pretix-eth-payment-plugin
    </a>
  </p>

{% else %}

  <p>
    <strong>
      {% blocktrans trimmed %}
      Your order is not yet complete.  You may have tried to change the payment
      method but cancelled the process midway.  Please choose a payment method
      by clicking the "Re-try payment or choose another payment method" button
      below.
      {% endblocktrans %}
    </strong>
  </p>

{% endif %}<|MERGE_RESOLUTION|>--- conflicted
+++ resolved
@@ -37,15 +37,9 @@
 
       <li>
         {% blocktrans trimmed %}
-<<<<<<< HEAD
         Manually pay {{ amount_manual }} to {{ wallet_address }}.  Please only
-        do this if you know what you are doing.  Otherwise, use the ERC-681 or
-        Web3Connect methods.
-=======
-        Manually pay <strong>exactly</strong> {{ amount_manual }} to {{ wallet_address }}.
-        Please only do this if you know what you are doing. Otherwise, use the
+        do this if you know what you are doing.  Otherwise, use the
         ERC-681 or Web3Modal methods.
->>>>>>> c3891017
         {% endblocktrans %}
       </li>
     </ul>
