--- conflicted
+++ resolved
@@ -196,21 +196,6 @@
             'amount': payment_amount,
         }
         payment.save(update_fields=['info'])
-<<<<<<< HEAD
-        payment.confirm()
-=======
-
-        is_valid_payment = False
-
-        if is_valid_payment:
-            with db_transaction.atomic():
-                try:
-                    payment.confirm()
-                except Quota.QuotaExceededException as e:
-                    raise PaymentException(str(e))
-                else:
-                    Transaction.objects.create(txn_hash=txn_hash_normalized, order_payment=payment)
->>>>>>> e28e6e87
 
     def _get_rates_from_api(self, total, currency):
         try:
